--- conflicted
+++ resolved
@@ -57,8 +57,6 @@
 
 /* Show the true image on hover */
 [data-testid="stImageContainer"] img:hover {
-<<<<<<< HEAD
-=======
     image-rendering: pixelated;
 }
 
@@ -88,6 +86,5 @@
 }
 
 .imputation-image:hover {
->>>>>>> fd90e7b7
     image-rendering: pixelated;
 }