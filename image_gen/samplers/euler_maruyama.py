--- conflicted
+++ resolved
@@ -14,11 +14,7 @@
         seed: Optional[int] = None,
         callback: Optional[Callable[[Tensor, int], None]] = None,
         callback_frequency: int = 50,
-<<<<<<< HEAD
-        guidance: Optional[Callable[[Tensor, Tensor, Tensor], Tensor]] = None
-=======
         guidance: Optional[Callable[[Tensor, Tensor], Tensor]] = None
->>>>>>> fd90e7b7
     ) -> Tensor:
 
         if seed is not None:
@@ -50,13 +46,6 @@
                 with torch.enable_grad():
                     x_t.requires_grad_(True)
                     score = score_model(x_t, t_for_score)
-<<<<<<< HEAD
-
-                    if guidance is not None:
-                        score = guidance(x_t, t_for_score, score)
-
-=======
->>>>>>> fd90e7b7
                     x_t.requires_grad_(False)
 
                 if torch.isnan(score).any():
